--- conflicted
+++ resolved
@@ -9,10 +9,7 @@
                 );
             }
             println!("cargo:rustc-link-arg=-Wl,--no-as-needed");
-<<<<<<< HEAD
-=======
             // println!("cargo:rustc-link-arg=-Wl,--copy-dt-needed-entries");
->>>>>>> 4348cdd4
             println!("cargo:rustc-link-arg=-ltorch");
         },
         _ => {},
